--- conflicted
+++ resolved
@@ -62,48 +62,5 @@
     func signalClient(_ signalClient: SignalClient, didUpdate subscriptionPermission: Livekit_SubscriptionPermissionUpdate) -> Bool { false }
     func signalClient(_ signalClient: SignalClient, didUpdate token: String) -> Bool { false }
     func signalClient(_ signalClient: SignalClient, didReceiveLeave canReconnect: Bool) -> Bool { false }
-<<<<<<< HEAD
     func signalClient(_ signalClient: SignalClient, didUpdateMigrationState state: WebSocketMigrationState) -> Bool { false }
-}
-
-// MARK: - Closures
-
-class SignalClientDelegateClosures: NSObject, SignalClientDelegate, Loggable {
-
-    typealias DidUpdateConnectionState = (SignalClient, ConnectionState) -> Bool
-    typealias DidReceiveJoinResponse = (SignalClient, Livekit_JoinResponse) -> Bool
-    typealias DidPublishLocalTrack = (SignalClient, Livekit_TrackPublishedResponse) -> Bool
-
-    let didUpdateConnectionState: DidUpdateConnectionState?
-    let didReceiveJoinResponse: DidReceiveJoinResponse?
-    let didPublishLocalTrack: DidPublishLocalTrack?
-
-    init(didUpdateConnectionState: DidUpdateConnectionState? = nil,
-         didReceiveJoinResponse: DidReceiveJoinResponse? = nil,
-         didPublishLocalTrack: DidPublishLocalTrack? = nil) {
-
-        self.didUpdateConnectionState = didUpdateConnectionState
-        self.didReceiveJoinResponse = didReceiveJoinResponse
-        self.didPublishLocalTrack = didPublishLocalTrack
-        super.init()
-        log()
-    }
-
-    deinit {
-        log()
-    }
-
-    func signalClient(_ signalClient: SignalClient, didUpdate connectionState: ConnectionState, oldValue: ConnectionState) -> Bool {
-        return didUpdateConnectionState?(signalClient, connectionState) ?? false
-    }
-
-    func signalClient(_ signalClient: SignalClient, didReceive joinResponse: Livekit_JoinResponse) -> Bool {
-        return didReceiveJoinResponse?(signalClient, joinResponse) ?? false
-    }
-
-    func signalClient(_ signalClient: SignalClient, didPublish localTrack: Livekit_TrackPublishedResponse) -> Bool {
-        return didPublishLocalTrack?(signalClient, localTrack) ?? false
-    }
-=======
->>>>>>> 0dfdae4a
 }