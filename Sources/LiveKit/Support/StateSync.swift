--- conflicted
+++ resolved
@@ -23,11 +23,7 @@
 internal final class StateSync<Value> {
 
     private let subject: CurrentValueSubject<Value, Never>
-<<<<<<< HEAD
-    private let lock: UnsafeMutablePointer<os_unfair_lock_s>
-=======
     private let lock = UnfairLock()
->>>>>>> a5e1b36f
 
     public var onMutate: OnStateMutate<Value>?
 
@@ -38,43 +34,11 @@
     public init(_ value: Value, onMutate: OnStateMutate<Value>? = nil) {
         self.subject = CurrentValueSubject(value)
         self.onMutate = onMutate
-<<<<<<< HEAD
-        lock = UnsafeMutablePointer<os_unfair_lock_s>.allocate(capacity: 1)
-        lock.initialize(to: os_unfair_lock())
-    }
-
-    deinit {
-        lock.deallocate()
-=======
->>>>>>> a5e1b36f
     }
 
     // mutate sync (blocking)
     @discardableResult
     public func mutate<Result>(_ block: (inout Value) throws -> Result) rethrows -> Result {
-<<<<<<< HEAD
-        os_unfair_lock_lock(lock)
-        defer { os_unfair_lock_unlock(lock) }
-
-        let oldValue = subject.value
-        var valueCopy = oldValue
-        let result = try block(&valueCopy)
-        subject.send(valueCopy)
-        onMutate?(valueCopy, oldValue)
-        return result
-    }
-
-    // mutate async (blocking)
-    public func mutateAsync(_ block: @escaping (inout Value) -> Void) {
-        os_unfair_lock_lock(lock)
-        defer { os_unfair_lock_unlock(lock) }
-
-        let oldValue = subject.value
-        var valueCopy = oldValue
-        block(&valueCopy)
-        subject.send(valueCopy)
-        onMutate?(valueCopy, oldValue)
-=======
         try lock.sync {
             let oldValue = subject.value
             var valueCopy = oldValue
@@ -83,50 +47,21 @@
             onMutate?(valueCopy, oldValue)
             return result
         }
->>>>>>> a5e1b36f
     }
 
     // read sync and return copy (concurrent)
     public func readCopy() -> Value {
-<<<<<<< HEAD
-        os_unfair_lock_lock(lock)
-        defer { os_unfair_lock_unlock(lock) }
-
-        return subject.value
-=======
         lock.sync { subject.value }
->>>>>>> a5e1b36f
     }
 
     // read sync (concurrent)
     public func read<Result>(_ block: (Value) throws -> Result) rethrows -> Result {
-<<<<<<< HEAD
-        os_unfair_lock_lock(lock)
-        defer { os_unfair_lock_unlock(lock) }
-
-        return try block(subject.value)
-    }
-
-    // read async (concurrent)
-    public func readAsync(_ block: @escaping (Value) -> Void) {
-        os_unfair_lock_lock(lock)
-        block(subject.value)
-        os_unfair_lock_unlock(lock)
-=======
         try lock.sync { try block(subject.value) }
->>>>>>> a5e1b36f
     }
 
     // property read sync (concurrent)
     subscript<Property>(dynamicMember keyPath: KeyPath<Value, Property>) -> Property {
-<<<<<<< HEAD
-        os_unfair_lock_lock(lock)
-        defer { os_unfair_lock_unlock(lock) }
-
-        return subject.value[keyPath: keyPath]
-=======
         lock.sync { subject.value[keyPath: keyPath] }
->>>>>>> a5e1b36f
     }
 }
 
