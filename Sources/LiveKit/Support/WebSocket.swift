--- conflicted
+++ resolved
@@ -121,9 +121,6 @@
     func urlSession(_: URLSession, task _: URLSessionTask, didCompleteWithError error: Error?) {
         log("didCompleteWithError: \(String(describing: error))", error != nil ? .error : .debug)
 
-<<<<<<< HEAD
-        connectContinuation?.resume(throwing: LiveKitError.from(error: error) ?? LiveKitError(.unknown))
-=======
         if let error {
             let lkError = LiveKitError.from(error: error) ?? LiveKitError(.unknown)
             connectContinuation?.resume(throwing: lkError)
@@ -133,7 +130,6 @@
             streamContinuation?.finish()
         }
 
->>>>>>> 45550c13
         connectContinuation = nil
         streamContinuation = nil
     }
