import Foundation
import WebRTC
import Promises

public class BufferCapturer: VideoCapturer {

    private let capturer = RTCVideoCapturer()

    // shortcut
    public func capture(_ sampleBuffer: CMSampleBuffer) {
<<<<<<< HEAD
        delegate?.capturer(capturer, didCapture: sampleBuffer) { _ in
=======
        delegate?.capturer(capturer, didCapture: sampleBuffer) { pixelBuffer in
>>>>>>> 443cfaae
            // report dimensions update
            self.dimensions = pixelBuffer.toDimensions()
        }
    }
}

extension LocalVideoTrack {

    /// Creates a track that can directly capture `CVPixelBuffer` or `CMSampleBuffer` for convienience
    public static func createBufferTrack(name: String = Track.screenShareName,
                                         source: VideoTrack.Source = .screenShareVideo) -> LocalVideoTrack {
        let videoSource = Engine.createVideoSource(forScreenShare: true)
        let capturer = BufferCapturer(delegate: videoSource)
        return LocalVideoTrack(
            name: name,
            source: source,
            capturer: capturer,
            videoSource: videoSource
        )
    }
}<|MERGE_RESOLUTION|>--- conflicted
+++ resolved
@@ -8,11 +8,7 @@
 
     // shortcut
     public func capture(_ sampleBuffer: CMSampleBuffer) {
-<<<<<<< HEAD
-        delegate?.capturer(capturer, didCapture: sampleBuffer) { _ in
-=======
         delegate?.capturer(capturer, didCapture: sampleBuffer) { pixelBuffer in
->>>>>>> 443cfaae
             // report dimensions update
             self.dimensions = pixelBuffer.toDimensions()
         }
