--- conflicted
+++ resolved
@@ -358,12 +358,8 @@
     /// Note: this requires `CanUpdateOwnMetadata` permission encoded in the token.
     public func set(metadata: String) async throws {
         let room = try requireRoom()
-<<<<<<< HEAD
-        try await room.signalClient.sendUpdateLocalMetadata(metadata, name: name)
-=======
-        try await room.engine.signalClient.sendUpdateParticipant(metadata: metadata)
+        try await room.signalClient.sendUpdateParticipant(metadata: metadata)
         _state.mutate { $0.metadata = metadata }
->>>>>>> 93b7c86d
     }
 
     /// Sets and updates the name of the local participant.
@@ -371,12 +367,8 @@
     /// Note: this requires `CanUpdateOwnMetadata` permission encoded in the token.
     public func set(name: String) async throws {
         let room = try requireRoom()
-<<<<<<< HEAD
-        try await room.signalClient.sendUpdateLocalMetadata(metadata ?? "", name: name)
-=======
-        try await room.engine.signalClient.sendUpdateParticipant(name: name)
+        try await room.signalClient.sendUpdateParticipant(name: name)
         _state.mutate { $0.name = name }
->>>>>>> 93b7c86d
     }
 
     func sendTrackSubscriptionPermissions() async throws {
