/*
 * Copyright 2022 LiveKit
 *
 * Licensed under the Apache License, Version 2.0 (the "License");
 * you may not use this file except in compliance with the License.
 * You may obtain a copy of the License at
 *
 *     http://www.apache.org/licenses/LICENSE-2.0
 *
 * Unless required by applicable law or agreed to in writing, software
 * distributed under the License is distributed on an "AS IS" BASIS,
 * WITHOUT WARRANTIES OR CONDITIONS OF ANY KIND, either express or implied.
 * See the License for the specific language governing permissions and
 * limitations under the License.
 */

import Foundation
import WebRTC
import Promises

#if canImport(Network)
import Network
#endif

@objc
public class Room: NSObject, ObservableObject, Loggable {

    // MARK: - MulticastDelegate

    internal var delegates = MulticastDelegate<RoomDelegateObjC>()

    internal let queue = DispatchQueue(label: "LiveKitSDK.room", qos: .default)

    // MARK: - Public

    @objc
    public var sid: Sid? { _state.sid }

    @objc
    public var name: String? { _state.name }

    /// Room's metadata.
    @objc
    public var metadata: String? { _state.metadata }

    @objc
    public var serverVersion: String? { _state.serverVersion }

    /// Region code the client is currently connected to.
    @objc
    public var serverRegion: String? { _state.serverRegion }

    @objc
    public var localParticipant: LocalParticipant? { _state.localParticipant }

    @objc
    public var remoteParticipants: [Sid: RemoteParticipant] { _state.remoteParticipants }

    @objc
    public var activeSpeakers: [Participant] { _state.activeSpeakers }

    /// If the current room has a participant with `recorder:true` in its JWT grant.
    @objc
    public var isRecording: Bool { _state.isRecording }

    @objc
    public var maxParticipants: Int { _state.maxParticipants }

    @objc
    public var participantCount: Int { _state.numParticipants }

    @objc
    public var publishersCount: Int { _state.numPublishers }

    // expose engine's vars
    @objc
    public var url: String? { engine._state.url }

    @objc
    public var token: String? { engine._state.token }

    /// Current ``ConnectionState`` of the ``Room``.
    public var connectionState: ConnectionState { engine._state.connectionState }

    /// Only for Objective-C.
    @objc(connectionState)
    @available(swift, obsoleted: 1.0)
    public var connectionStateObjC: ConnectionStateObjC { engine._state.connectionState.toObjCType() }

    public var connectStopwatch: Stopwatch { engine._state.connectStopwatch }

    // MARK: - Internal

    // Reference to Engine
    internal let engine: Engine

    internal struct State: Equatable {
        var options: RoomOptions

        var sid: String?
        var name: String?
        var metadata: String?
        var serverVersion: String?
        var serverRegion: String?

        var localParticipant: LocalParticipant?
        var remoteParticipants = [Sid: RemoteParticipant]()
        var activeSpeakers = [Participant]()

        var isRecording: Bool = false

        var maxParticipants: Int = 0
        var numParticipants: Int = 0
        var numPublishers: Int = 0

        @discardableResult
        mutating func getOrCreateRemoteParticipant(sid: Sid, info: Livekit_ParticipantInfo? = nil, room: Room) -> RemoteParticipant {

            if let participant = remoteParticipants[sid] {
                return participant
            }

            let participant = RemoteParticipant(sid: sid, info: info, room: room)
            remoteParticipants[sid] = participant
            return participant
        }
    }

    internal var _state: StateSync<State>

    // MARK: Objective-C Support

    @objc
    public convenience override init() {

        self.init(delegate: nil,
                  connectOptions: ConnectOptions(),
                  roomOptions: RoomOptions())
    }

    @objc
    public init(delegate: RoomDelegateObjC? = nil,
                connectOptions: ConnectOptions? = nil,
                roomOptions: RoomOptions? = nil) {

        self._state = StateSync(State(options: roomOptions ?? RoomOptions()))
        self.engine = Engine(connectOptions: connectOptions ?? ConnectOptions())
        super.init()

        log()

        // weak ref
        engine.room = self

        // listen to engine & signalClient
        engine.add(delegate: self)
        engine.signalClient.add(delegate: self)

        if let delegate = delegate {
            log("delegate: \(String(describing: delegate))")
            delegates.add(delegate: delegate)
        }

        // listen to app states
        AppStateListener.shared.add(delegate: self)

        // trigger events when state mutates
        _state.onDidMutate = { [weak self] newState, oldState in

            guard let self = self else { return }

            // metadata updated
            if let metadata = newState.metadata, metadata != oldState.metadata,
               // don't notify if empty string (first time only)
               (oldState.metadata == nil ? !metadata.isEmpty : true) {

                // proceed only if connected...
                self.engine.executeIfConnected { [weak self] in

                    guard let self = self else { return }

                    self.delegates.notify(label: { "room.didUpdate metadata: \(metadata)" }) {
                        $0.room?(self, didUpdate: metadata)
                    }
                }
            }

            // isRecording updated
            if newState.isRecording != oldState.isRecording {
                // proceed only if connected...
                self.engine.executeIfConnected { [weak self] in

                    guard let self = self else { return }

                    self.delegates.notify(label: { "room.didUpdate isRecording: \(newState.isRecording)" }) {
                        $0.room?(self, didUpdate: newState.isRecording)
                    }
                }
            }

            // Notify Room when state mutates
            Task.detached { @MainActor in
                self.objectWillChange.send()
            }
        }
    }

    deinit {
        log()
    }

    @discardableResult
    public func connect(_ url: String,
                        _ token: String,
                        connectOptions: ConnectOptions? = nil,
                        roomOptions: RoomOptions? = nil) -> Promise<Room> {

        log("connecting to room...", .info)

        let state = _state.copy()

        guard state.localParticipant == nil else {
            log("localParticipant is not nil", .warning)
            return Promise(EngineError.state(message: "localParticipant is not nil"))
        }

        // update options if specified
        if let roomOptions = roomOptions, roomOptions != state.options {
            _state.mutate { $0.options = roomOptions }
        }

        // monitor.start(queue: monitorQueue)
        return engine.connect(url, token,
                              connectOptions: connectOptions).then(on: queue) { () -> Room in
                                self.log("connected to \(String(describing: self)) \(String(describing: state.localParticipant))", .info)
                                return self
                              }
    }

    @discardableResult
    public func disconnect() -> Promise<Void> {

        // return if already disconnected state
        if case .disconnected = connectionState { return Promise(()) }

        return engine.signalClient.sendLeave()
            .recover(on: queue) { self.log("Failed to send leave, error: \($0)") }
            .then(on: queue) { [weak self] in
                guard let self = self else { return }
                self.cleanUp(reason: .user)
            }
    }
}

// MARK: - Internal

internal extension Room {

    // Resets state of Room
    @discardableResult
    func cleanUp(reason: DisconnectReason? = nil,
                 isFullReconnect: Bool = false) -> Promise<Void> {

        log("reason: \(String(describing: reason))")

        // start Engine cleanUp sequence

        engine._state.mutate {
            $0.primaryTransportConnectedCompleter.reset()
            $0.publisherTransportConnectedCompleter.reset()

            // if isFullReconnect, keep connection related states
            $0 = isFullReconnect ? Engine.State(
                connectOptions: $0.connectOptions,
                url: $0.url,
                token: $0.token,
                nextPreferredReconnectMode: $0.nextPreferredReconnectMode,
                reconnectMode: $0.reconnectMode,
                connectionState: $0.connectionState
            ) : Engine.State(
                connectOptions: $0.connectOptions,
                connectionState: .disconnected(reason: reason)
            )
        }

        engine.signalClient.cleanUp(reason: reason)

        return engine.cleanUpRTC().then(on: queue) {
            self.cleanUpParticipants()
        }.then(on: queue) {
            // reset state
            self._state.mutate { $0 = State(options: $0.options) }
        }.catch(on: queue) { error in
            // this should never happen
            self.log("Room cleanUp failed with error: \(error)", .error)
        }
    }
}

// MARK: - Internal

internal extension Room {

    @discardableResult
    func cleanUpParticipants(notify _notify: Bool = true) -> Promise<Void> {

        log("notify: \(_notify)")

        // Stop all local & remote tracks
        let allParticipants = ([[localParticipant],
                                _state.remoteParticipants.map { $0.value }] as [[Participant?]])
            .joined()
            .compactMap { $0 }

        let cleanUpPromises = allParticipants.map { $0.cleanUp(notify: _notify) }

        return cleanUpPromises.all(on: queue).then(on: queue) {
            //
            self._state.mutate {
                $0.localParticipant = nil
                $0.remoteParticipants = [:]
            }
        }
    }

    @discardableResult
    func onParticipantDisconnect(sid: Sid) -> Promise<Void> {

        guard let participant = _state.mutate({ $0.remoteParticipants.removeValue(forKey: sid) }) else {
            return Promise(EngineError.state(message: "Participant not found for \(sid)"))
        }

        return participant.cleanUp(notify: true)
    }
}

// MARK: - Debugging

extension Room {

    @discardableResult
    public func sendSimulate(scenario: SimulateScenario) -> Promise<Void> {
        engine.signalClient.sendSimulate(scenario: scenario)
    }

    public func waitForPrimaryTransportConnect() -> Promise<Bool> {
        engine._state.mutate {
            $0.primaryTransportConnectedCompleter.wait(on: queue, .defaultTransportState, throw: { TransportError.timedOut(message: "primary transport didn't connect") })
        }
    }

    public func waitForPublisherTransportConnect() -> Promise<Bool> {
        engine._state.mutate {
            $0.publisherTransportConnectedCompleter.wait(on: queue, .defaultTransportState, throw: { TransportError.timedOut(message: "publisher transport didn't connect") })
        }
    }
}

// MARK: - Session Migration

internal extension Room {

    func resetTrackSettings() {

        log("resetting track settings...")

        // create an array of RemoteTrackPublication
        let remoteTrackPublications = _state.remoteParticipants.values.map {
            $0._state.tracks.values.compactMap { $0 as? RemoteTrackPublication }
        }.joined()

        // reset track settings for all RemoteTrackPublication
        for publication in remoteTrackPublications {
            publication.resetTrackSettings()
        }
    }
}

<<<<<<< HEAD
// MARK: - SignalClientDelegate

extension Room: SignalClientDelegate {

    func signalClient(_ signalClient: SignalClient, didReceiveLeave canReconnect: Bool, reason: Livekit_DisconnectReason) -> Bool {

        log("canReconnect: \(canReconnect), reason: \(reason)")

        if canReconnect {
            // force .full for next reconnect
            engine._state.mutate { $0.nextPreferredReconnectMode = .full }
        } else {
            // server indicates it's not recoverable
            cleanUp(reason: reason.toLKType())
        }

        return true
    }

    func signalClient(_ signalClient: SignalClient, didUpdate trackSid: String, subscribedQualities: [Livekit_SubscribedQuality], subscribedCodecs: [Livekit_SubscribedCodec]) -> Bool {

        func stringOf(qualities: [Livekit_SubscribedQuality]) -> String {
            qualities.map({ String(describing: $0) }).joined(separator: ", ")
        }

        log("qualities: \(stringOf(qualities: subscribedQualities)), codecs: \(subscribedCodecs.map({ "\($0.codec)(\(stringOf(qualities: $0.qualities)))" }).joined(separator: ", "))")

        guard let localParticipant = _state.localParticipant else { return true }
        localParticipant.onSubscribedQualitiesUpdate(trackSid: trackSid, subscribedQualities: subscribedQualities, subscribedCodecs: subscribedCodecs)
        return true
    }

    func signalClient(_ signalClient: SignalClient, didReceive joinResponse: Livekit_JoinResponse) -> Bool {

        log("server version: \(joinResponse.serverVersion), region: \(joinResponse.serverRegion)", .info)

        _state.mutate {
            $0.sid = joinResponse.room.sid
            $0.name = joinResponse.room.name
            $0.metadata = joinResponse.room.metadata
            $0.serverVersion = joinResponse.serverVersion
            $0.serverRegion = joinResponse.serverRegion.isEmpty ? nil : joinResponse.serverRegion
            $0.isRecording = joinResponse.room.activeRecording

            if joinResponse.hasParticipant {
                $0.localParticipant = LocalParticipant(from: joinResponse.participant, room: self)
            }

            if !joinResponse.otherParticipants.isEmpty {
                for otherParticipant in joinResponse.otherParticipants {
                    $0.getOrCreateRemoteParticipant(sid: otherParticipant.sid, info: otherParticipant, room: self)
                }
            }
        }

        return true
    }

    func signalClient(_ signalClient: SignalClient, didUpdate room: Livekit_Room) -> Bool {
        _state.mutate {
            $0.metadata = room.metadata
            $0.isRecording = room.activeRecording
        }
        return true
    }

    func signalClient(_ signalClient: SignalClient, didUpdate speakers: [Livekit_SpeakerInfo]) -> Bool {
        log("speakers: \(speakers)", .trace)

        let activeSpeakers = _state.mutate { state -> [Participant] in

            var lastSpeakers = state.activeSpeakers.reduce(into: [Sid: Participant]()) { $0[$1.sid] = $1 }
            for speaker in speakers {

                guard let participant = speaker.sid == state.localParticipant?.sid ? state.localParticipant : state.remoteParticipants[speaker.sid] else {
                    continue
                }

                participant._state.mutate {
                    $0.audioLevel = speaker.level
                    $0.isSpeaking = speaker.active
                }

                if speaker.active {
                    lastSpeakers[speaker.sid] = participant
                } else {
                    lastSpeakers.removeValue(forKey: speaker.sid)
                }
            }

            state.activeSpeakers = lastSpeakers.values.sorted(by: { $1.audioLevel > $0.audioLevel })

            return state.activeSpeakers
        }

        engine.executeIfConnected { [weak self] in
            guard let self = self else { return }

            self.delegates.notify(label: { "room.didUpdate speakers: \(speakers)" }) {
                $0.room?(self, didUpdate: activeSpeakers)
            }
        }

        return true
    }

    func signalClient(_ signalClient: SignalClient, didUpdate connectionQuality: [Livekit_ConnectionQualityInfo]) -> Bool {
        log("connectionQuality: \(connectionQuality)", .trace)

        for entry in connectionQuality {
            if let localParticipant = _state.localParticipant,
               entry.participantSid == localParticipant.sid {
                // update for LocalParticipant
                localParticipant._state.mutate { $0.connectionQuality = entry.quality.toLKType() }
            } else if let participant = _state.remoteParticipants[entry.participantSid] {
                // udpate for RemoteParticipant
                participant._state.mutate { $0.connectionQuality = entry.quality.toLKType() }
            }
        }

        return true
    }

    func signalClient(_ signalClient: SignalClient, didUpdateRemoteMute trackSid: String, muted: Bool) -> Bool {
        log("trackSid: \(trackSid) muted: \(muted)")

        guard let publication = _state.localParticipant?._state.tracks[trackSid] as? LocalTrackPublication else {
            // publication was not found but the delegate was handled
            return true
        }

        if muted {
            publication.mute()
        } else {
            publication.unmute()
        }

        return true
    }

    func signalClient(_ signalClient: SignalClient, didUpdate subscriptionPermission: Livekit_SubscriptionPermissionUpdate) -> Bool {

        log("did update subscriptionPermission: \(subscriptionPermission)")

        guard let participant = _state.remoteParticipants[subscriptionPermission.participantSid],
              let publication = participant.getTrackPublication(sid: subscriptionPermission.trackSid) else {
            return true
        }

        publication.set(subscriptionAllowed: subscriptionPermission.allowed)

        return true
    }

    func signalClient(_ signalClient: SignalClient, didUpdate trackStates: [Livekit_StreamStateInfo]) -> Bool {

        log("did update trackStates: \(trackStates.map { "(\($0.trackSid): \(String(describing: $0.state)))" }.joined(separator: ", "))")

        for update in trackStates {
            // Try to find RemoteParticipant
            guard let participant = _state.remoteParticipants[update.participantSid] else { continue }
            // Try to find RemoteTrackPublication
            guard let trackPublication = participant._state.tracks[update.trackSid] as? RemoteTrackPublication else { continue }
            // Update streamState (and notify)
            trackPublication._state.mutate { $0.streamState = update.state.toLKType() }
        }

        return true
    }

    func signalClient(_ signalClient: SignalClient, didUpdate participants: [Livekit_ParticipantInfo]) -> Bool {
        log("participants: \(participants)")

        var disconnectedParticipants = [Sid]()
        var newParticipants = [RemoteParticipant]()

        _state.mutate {

            for info in participants {

                if info.sid == $0.localParticipant?.sid {
                    $0.localParticipant?.updateFromInfo(info: info)
                    continue
                }

                if info.state == .disconnected {
                    // when it's disconnected, send updates
                    disconnectedParticipants.append(info.sid)
                } else {

                    let isNewParticipant = $0.remoteParticipants[info.sid] == nil
                    let participant = $0.getOrCreateRemoteParticipant(sid: info.sid, info: info, room: self)

                    if isNewParticipant {
                        newParticipants.append(participant)
                    } else {
                        participant.updateFromInfo(info: info)
                    }
                }
            }
        }

        for sid in disconnectedParticipants {
            onParticipantDisconnect(sid: sid)
        }

        for participant in newParticipants {

            engine.executeIfConnected { [weak self] in
                guard let self = self else { return }

                self.delegates.notify(label: { "room.participantDidJoin participant: \(participant)" }) {
                    $0.room?(self, participantDidJoin: participant)
                }
            }
        }

        return true
    }

    func signalClient(_ signalClient: SignalClient, didUnpublish localTrack: Livekit_TrackUnpublishedResponse) -> Bool {
        log()

        guard let localParticipant = localParticipant,
              let publication = localParticipant._state.tracks[localTrack.trackSid] as? LocalTrackPublication else {
            log("track publication not found", .warning)
            return true
        }

        localParticipant.unpublish(publication: publication).then(on: queue) { [weak self] _ in
            self?.log("unpublished track(\(localTrack.trackSid)")
        }.catch(on: queue) { [weak self] error in
            self?.log("failed to unpublish track(\(localTrack.trackSid), error: \(error)", .warning)
        }

        return true
    }
}

// MARK: - EngineDelegate

extension Room: EngineDelegate {

    func engine(_ engine: Engine, didUpdate dataChannel: RTCDataChannel, state: RTCDataChannelState) {
        //
    }

    func engine(_ engine: Engine, didMutate state: Engine.State, oldState: Engine.State) {

        if state.connectionState != oldState.connectionState {
            // connectionState did update

            // only if quick-reconnect
            if case .connected = state.connectionState, case .quick = state.reconnectMode {

                resetTrackSettings()
            }

            // re-send track permissions
            if case .connected = state.connectionState, let localParticipant = localParticipant {
                localParticipant.sendTrackSubscriptionPermissions().catch(on: queue) { error in
                    self.log("Failed to send track subscription permissions, error: \(error)", .error)
                }
            }

            delegates.notify(label: { "room.didUpdate connectionState: \(state.connectionState) oldValue: \(oldState.connectionState)" }) {
                // Objective-C support
                $0.room?(self, didUpdate: state.connectionState.toObjCType(), oldValue: oldState.connectionState.toObjCType())
                // Swift only
                if let delegateSwift = $0 as? RoomDelegate {
                    delegateSwift.room(self, didUpdate: state.connectionState, oldValue: oldState.connectionState)
                }
            }
        }

        if state.connectionState.isReconnecting && state.reconnectMode == .full && oldState.reconnectMode != .full {
            // started full reconnect
            cleanUpParticipants(notify: true)
        }

        // Notify change when engine's state mutates
        Task.detached { @MainActor in
            self.objectWillChange.send()
        }
    }

    func engine(_ engine: Engine, didGenerate trackStats: [TrackStats], target: Livekit_SignalTarget) {

        let allParticipants = ([[localParticipant],
                                _state.remoteParticipants.map { $0.value }] as [[Participant?]])
            .joined()
            .compactMap { $0 }

        let allTracks = allParticipants.map { $0._state.tracks.values.map { $0.track } }.joined()
            .compactMap { $0 }

        // this relies on the last stat entry being the latest
        for track in allTracks {
            if let stats = trackStats.last(where: { $0.trackId == track.mediaTrack.trackId }) {
                track.set(stats: stats)
            }
        }
    }

    func engine(_ engine: Engine, didUpdate speakers: [Livekit_SpeakerInfo]) {

        let activeSpeakers = _state.mutate { state -> [Participant] in

            var activeSpeakers: [Participant] = []
            var seenSids = [String: Bool]()
            for speaker in speakers {
                seenSids[speaker.sid] = true
                if let localParticipant = state.localParticipant,
                   speaker.sid == localParticipant.sid {
                    localParticipant._state.mutate {
                        $0.audioLevel = speaker.level
                        $0.isSpeaking = true
                    }
                    activeSpeakers.append(localParticipant)
                } else {
                    if let participant = state.remoteParticipants[speaker.sid] {
                        participant._state.mutate {
                            $0.audioLevel = speaker.level
                            $0.isSpeaking = true
                        }
                        activeSpeakers.append(participant)
                    }
                }
            }

            if let localParticipant = state.localParticipant, seenSids[localParticipant.sid] == nil {
                localParticipant._state.mutate {
                    $0.audioLevel = 0.0
                    $0.isSpeaking = false
                }
            }

            for participant in state.remoteParticipants.values {
                if seenSids[participant.sid] == nil {
                    participant._state.mutate {
                        $0.audioLevel = 0.0
                        $0.isSpeaking = false
                    }
                }
            }

            return activeSpeakers
        }

        engine.executeIfConnected { [weak self] in
            guard let self = self else { return }

            self.delegates.notify(label: { "room.didUpdate speakers: \(activeSpeakers)" }) {
                $0.room?(self, didUpdate: activeSpeakers)
            }
        }
    }

    func engine(_ engine: Engine, didAdd track: RTCMediaStreamTrack, streams: [RTCMediaStream]) {

        guard !streams.isEmpty else {
            log("Received onTrack with no streams!", .warning)
            return
        }

        let unpacked = streams[0].streamId.unpack()
        let participantSid = unpacked.sid
        var trackSid = unpacked.trackId
        if trackSid == "" {
            trackSid = track.trackId
        }

        let participant = _state.mutate { $0.getOrCreateRemoteParticipant(sid: participantSid, room: self) }

        log("added media track from: \(participantSid), sid: \(trackSid)")

        _ = retry(attempts: 10, delay: 0.2) { _, error in
            // if error is invalidTrackState, retry
            guard case TrackError.state = error else { return false }
            return true
        } _: {
            participant.addSubscribedMediaTrack(rtcTrack: track, sid: trackSid)
        }
    }

    func engine(_ engine: Engine, didRemove track: RTCMediaStreamTrack) {
        // find the publication
        guard let publication = _state.remoteParticipants.values.map({ $0._state.tracks.values }).joined()
                .first(where: { $0.sid == track.trackId }) else { return }
        publication.set(track: nil)
    }

    func engine(_ engine: Engine, didReceive userPacket: Livekit_UserPacket) {
        // participant could be null if data broadcasted from server
        let participant = _state.remoteParticipants[userPacket.participantSid]

        engine.executeIfConnected { [weak self] in
            guard let self = self else { return }

            self.delegates.notify(label: { "room.didReceive data: \(userPacket.payload)" }) {
                // deprecated
                $0.room?(self, participant: participant, didReceive: userPacket.payload)
                // new method with topic param
                $0.room?(self, participant: participant, didReceiveData: userPacket.payload, topic: userPacket.topic)
            }

            if let participant = participant {
                participant.delegates.notify(label: { "participant.didReceive data: \(userPacket.payload)" }) { [weak participant] (delegate) -> Void in
                    guard let participant = participant else { return }
                    // deprecated
                    delegate.participant?(participant, didReceive: userPacket.payload)
                    // new method with topic param
                    delegate.participant?(participant, didReceiveData: userPacket.payload, topic: userPacket.topic)
                }
            }
        }
    }
}

=======
>>>>>>> 4bb2f469
// MARK: - AppStateDelegate

extension Room: AppStateDelegate {

    func appDidEnterBackground() {

        guard _state.options.suspendLocalVideoTracksInBackground else { return }

        guard let localParticipant = localParticipant else { return }
        let promises = localParticipant.localVideoTracks.filter { $0.source == .camera }.map { $0.suspend() }

        guard !promises.isEmpty else { return }

        promises.all(on: queue).then(on: queue) {
            self.log("suspended all video tracks")
        }
    }

    func appWillEnterForeground() {

        guard let localParticipant = localParticipant else { return }
        let promises = localParticipant.localVideoTracks.filter { $0.source == .camera }.map { $0.resume() }

        guard !promises.isEmpty else { return }

        promises.all(on: queue).then(on: queue) {
            self.log("resumed all video tracks")
        }
    }

    func appWillTerminate() {
        // attempt to disconnect if already connected.
        // this is not guranteed since there is no reliable way to detect app termination.
        disconnect()
    }
}

// MARK: - Devices

extension Room {

    @objc
    public static var audioDeviceModule: RTCAudioDeviceModule {
        Engine.audioDeviceModule
    }

    /// Set this to true to bypass initialization of voice processing.
    /// Must be set before RTCPeerConnectionFactory gets initialized.
    @objc
    public static var bypassVoiceProcessing: Bool {
        get { Engine.bypassVoiceProcessing }
        set { Engine.bypassVoiceProcessing = newValue }
    }
}<|MERGE_RESOLUTION|>--- conflicted
+++ resolved
@@ -376,428 +376,431 @@
     }
 }
 
-<<<<<<< HEAD
-// MARK: - SignalClientDelegate
-
-extension Room: SignalClientDelegate {
-
-    func signalClient(_ signalClient: SignalClient, didReceiveLeave canReconnect: Bool, reason: Livekit_DisconnectReason) -> Bool {
-
-        log("canReconnect: \(canReconnect), reason: \(reason)")
-
-        if canReconnect {
-            // force .full for next reconnect
-            engine._state.mutate { $0.nextPreferredReconnectMode = .full }
-        } else {
-            // server indicates it's not recoverable
-            cleanUp(reason: reason.toLKType())
-        }
-
-        return true
-    }
-
-    func signalClient(_ signalClient: SignalClient, didUpdate trackSid: String, subscribedQualities: [Livekit_SubscribedQuality], subscribedCodecs: [Livekit_SubscribedCodec]) -> Bool {
-
-        func stringOf(qualities: [Livekit_SubscribedQuality]) -> String {
-            qualities.map({ String(describing: $0) }).joined(separator: ", ")
-        }
-
-        log("qualities: \(stringOf(qualities: subscribedQualities)), codecs: \(subscribedCodecs.map({ "\($0.codec)(\(stringOf(qualities: $0.qualities)))" }).joined(separator: ", "))")
-
-        guard let localParticipant = _state.localParticipant else { return true }
-        localParticipant.onSubscribedQualitiesUpdate(trackSid: trackSid, subscribedQualities: subscribedQualities, subscribedCodecs: subscribedCodecs)
-        return true
-    }
-
-    func signalClient(_ signalClient: SignalClient, didReceive joinResponse: Livekit_JoinResponse) -> Bool {
-
-        log("server version: \(joinResponse.serverVersion), region: \(joinResponse.serverRegion)", .info)
-
-        _state.mutate {
-            $0.sid = joinResponse.room.sid
-            $0.name = joinResponse.room.name
-            $0.metadata = joinResponse.room.metadata
-            $0.serverVersion = joinResponse.serverVersion
-            $0.serverRegion = joinResponse.serverRegion.isEmpty ? nil : joinResponse.serverRegion
-            $0.isRecording = joinResponse.room.activeRecording
-
-            if joinResponse.hasParticipant {
-                $0.localParticipant = LocalParticipant(from: joinResponse.participant, room: self)
-            }
-
-            if !joinResponse.otherParticipants.isEmpty {
-                for otherParticipant in joinResponse.otherParticipants {
-                    $0.getOrCreateRemoteParticipant(sid: otherParticipant.sid, info: otherParticipant, room: self)
-                }
-            }
-        }
-
-        return true
-    }
-
-    func signalClient(_ signalClient: SignalClient, didUpdate room: Livekit_Room) -> Bool {
-        _state.mutate {
-            $0.metadata = room.metadata
-            $0.isRecording = room.activeRecording
-        }
-        return true
-    }
-
-    func signalClient(_ signalClient: SignalClient, didUpdate speakers: [Livekit_SpeakerInfo]) -> Bool {
-        log("speakers: \(speakers)", .trace)
-
-        let activeSpeakers = _state.mutate { state -> [Participant] in
-
-            var lastSpeakers = state.activeSpeakers.reduce(into: [Sid: Participant]()) { $0[$1.sid] = $1 }
-            for speaker in speakers {
-
-                guard let participant = speaker.sid == state.localParticipant?.sid ? state.localParticipant : state.remoteParticipants[speaker.sid] else {
-                    continue
-                }
-
-                participant._state.mutate {
-                    $0.audioLevel = speaker.level
-                    $0.isSpeaking = speaker.active
-                }
-
-                if speaker.active {
-                    lastSpeakers[speaker.sid] = participant
-                } else {
-                    lastSpeakers.removeValue(forKey: speaker.sid)
-                }
-            }
-
-            state.activeSpeakers = lastSpeakers.values.sorted(by: { $1.audioLevel > $0.audioLevel })
-
-            return state.activeSpeakers
-        }
-
-        engine.executeIfConnected { [weak self] in
-            guard let self = self else { return }
-
-            self.delegates.notify(label: { "room.didUpdate speakers: \(speakers)" }) {
-                $0.room?(self, didUpdate: activeSpeakers)
-            }
-        }
-
-        return true
-    }
-
-    func signalClient(_ signalClient: SignalClient, didUpdate connectionQuality: [Livekit_ConnectionQualityInfo]) -> Bool {
-        log("connectionQuality: \(connectionQuality)", .trace)
-
-        for entry in connectionQuality {
-            if let localParticipant = _state.localParticipant,
-               entry.participantSid == localParticipant.sid {
-                // update for LocalParticipant
-                localParticipant._state.mutate { $0.connectionQuality = entry.quality.toLKType() }
-            } else if let participant = _state.remoteParticipants[entry.participantSid] {
-                // udpate for RemoteParticipant
-                participant._state.mutate { $0.connectionQuality = entry.quality.toLKType() }
-            }
-        }
-
-        return true
-    }
-
-    func signalClient(_ signalClient: SignalClient, didUpdateRemoteMute trackSid: String, muted: Bool) -> Bool {
-        log("trackSid: \(trackSid) muted: \(muted)")
-
-        guard let publication = _state.localParticipant?._state.tracks[trackSid] as? LocalTrackPublication else {
-            // publication was not found but the delegate was handled
-            return true
-        }
-
-        if muted {
-            publication.mute()
-        } else {
-            publication.unmute()
-        }
-
-        return true
-    }
-
-    func signalClient(_ signalClient: SignalClient, didUpdate subscriptionPermission: Livekit_SubscriptionPermissionUpdate) -> Bool {
-
-        log("did update subscriptionPermission: \(subscriptionPermission)")
-
-        guard let participant = _state.remoteParticipants[subscriptionPermission.participantSid],
-              let publication = participant.getTrackPublication(sid: subscriptionPermission.trackSid) else {
-            return true
-        }
-
-        publication.set(subscriptionAllowed: subscriptionPermission.allowed)
-
-        return true
-    }
-
-    func signalClient(_ signalClient: SignalClient, didUpdate trackStates: [Livekit_StreamStateInfo]) -> Bool {
-
-        log("did update trackStates: \(trackStates.map { "(\($0.trackSid): \(String(describing: $0.state)))" }.joined(separator: ", "))")
-
-        for update in trackStates {
-            // Try to find RemoteParticipant
-            guard let participant = _state.remoteParticipants[update.participantSid] else { continue }
-            // Try to find RemoteTrackPublication
-            guard let trackPublication = participant._state.tracks[update.trackSid] as? RemoteTrackPublication else { continue }
-            // Update streamState (and notify)
-            trackPublication._state.mutate { $0.streamState = update.state.toLKType() }
-        }
-
-        return true
-    }
-
-    func signalClient(_ signalClient: SignalClient, didUpdate participants: [Livekit_ParticipantInfo]) -> Bool {
-        log("participants: \(participants)")
-
-        var disconnectedParticipants = [Sid]()
-        var newParticipants = [RemoteParticipant]()
-
-        _state.mutate {
-
-            for info in participants {
-
-                if info.sid == $0.localParticipant?.sid {
-                    $0.localParticipant?.updateFromInfo(info: info)
-                    continue
-                }
-
-                if info.state == .disconnected {
-                    // when it's disconnected, send updates
-                    disconnectedParticipants.append(info.sid)
-                } else {
-
-                    let isNewParticipant = $0.remoteParticipants[info.sid] == nil
-                    let participant = $0.getOrCreateRemoteParticipant(sid: info.sid, info: info, room: self)
-
-                    if isNewParticipant {
-                        newParticipants.append(participant)
-                    } else {
-                        participant.updateFromInfo(info: info)
-                    }
-                }
-            }
-        }
-
-        for sid in disconnectedParticipants {
-            onParticipantDisconnect(sid: sid)
-        }
-
-        for participant in newParticipants {
-
-            engine.executeIfConnected { [weak self] in
-                guard let self = self else { return }
-
-                self.delegates.notify(label: { "room.participantDidJoin participant: \(participant)" }) {
-                    $0.room?(self, participantDidJoin: participant)
-                }
-            }
-        }
-
-        return true
-    }
-
-    func signalClient(_ signalClient: SignalClient, didUnpublish localTrack: Livekit_TrackUnpublishedResponse) -> Bool {
-        log()
-
-        guard let localParticipant = localParticipant,
-              let publication = localParticipant._state.tracks[localTrack.trackSid] as? LocalTrackPublication else {
-            log("track publication not found", .warning)
-            return true
-        }
-
-        localParticipant.unpublish(publication: publication).then(on: queue) { [weak self] _ in
-            self?.log("unpublished track(\(localTrack.trackSid)")
-        }.catch(on: queue) { [weak self] error in
-            self?.log("failed to unpublish track(\(localTrack.trackSid), error: \(error)", .warning)
-        }
-
-        return true
-    }
-}
-
-// MARK: - EngineDelegate
-
-extension Room: EngineDelegate {
-
-    func engine(_ engine: Engine, didUpdate dataChannel: RTCDataChannel, state: RTCDataChannelState) {
-        //
-    }
-
-    func engine(_ engine: Engine, didMutate state: Engine.State, oldState: Engine.State) {
-
-        if state.connectionState != oldState.connectionState {
-            // connectionState did update
-
-            // only if quick-reconnect
-            if case .connected = state.connectionState, case .quick = state.reconnectMode {
-
-                resetTrackSettings()
-            }
-
-            // re-send track permissions
-            if case .connected = state.connectionState, let localParticipant = localParticipant {
-                localParticipant.sendTrackSubscriptionPermissions().catch(on: queue) { error in
-                    self.log("Failed to send track subscription permissions, error: \(error)", .error)
-                }
-            }
-
-            delegates.notify(label: { "room.didUpdate connectionState: \(state.connectionState) oldValue: \(oldState.connectionState)" }) {
-                // Objective-C support
-                $0.room?(self, didUpdate: state.connectionState.toObjCType(), oldValue: oldState.connectionState.toObjCType())
-                // Swift only
-                if let delegateSwift = $0 as? RoomDelegate {
-                    delegateSwift.room(self, didUpdate: state.connectionState, oldValue: oldState.connectionState)
-                }
-            }
-        }
-
-        if state.connectionState.isReconnecting && state.reconnectMode == .full && oldState.reconnectMode != .full {
-            // started full reconnect
-            cleanUpParticipants(notify: true)
-        }
-
-        // Notify change when engine's state mutates
-        Task.detached { @MainActor in
-            self.objectWillChange.send()
-        }
-    }
-
-    func engine(_ engine: Engine, didGenerate trackStats: [TrackStats], target: Livekit_SignalTarget) {
-
-        let allParticipants = ([[localParticipant],
-                                _state.remoteParticipants.map { $0.value }] as [[Participant?]])
-            .joined()
-            .compactMap { $0 }
-
-        let allTracks = allParticipants.map { $0._state.tracks.values.map { $0.track } }.joined()
-            .compactMap { $0 }
-
-        // this relies on the last stat entry being the latest
-        for track in allTracks {
-            if let stats = trackStats.last(where: { $0.trackId == track.mediaTrack.trackId }) {
-                track.set(stats: stats)
-            }
-        }
-    }
-
-    func engine(_ engine: Engine, didUpdate speakers: [Livekit_SpeakerInfo]) {
-
-        let activeSpeakers = _state.mutate { state -> [Participant] in
-
-            var activeSpeakers: [Participant] = []
-            var seenSids = [String: Bool]()
-            for speaker in speakers {
-                seenSids[speaker.sid] = true
-                if let localParticipant = state.localParticipant,
-                   speaker.sid == localParticipant.sid {
-                    localParticipant._state.mutate {
-                        $0.audioLevel = speaker.level
-                        $0.isSpeaking = true
-                    }
-                    activeSpeakers.append(localParticipant)
-                } else {
-                    if let participant = state.remoteParticipants[speaker.sid] {
-                        participant._state.mutate {
-                            $0.audioLevel = speaker.level
-                            $0.isSpeaking = true
-                        }
-                        activeSpeakers.append(participant)
-                    }
-                }
-            }
-
-            if let localParticipant = state.localParticipant, seenSids[localParticipant.sid] == nil {
-                localParticipant._state.mutate {
-                    $0.audioLevel = 0.0
-                    $0.isSpeaking = false
-                }
-            }
-
-            for participant in state.remoteParticipants.values {
-                if seenSids[participant.sid] == nil {
-                    participant._state.mutate {
-                        $0.audioLevel = 0.0
-                        $0.isSpeaking = false
-                    }
-                }
-            }
-
-            return activeSpeakers
-        }
-
-        engine.executeIfConnected { [weak self] in
-            guard let self = self else { return }
-
-            self.delegates.notify(label: { "room.didUpdate speakers: \(activeSpeakers)" }) {
-                $0.room?(self, didUpdate: activeSpeakers)
-            }
-        }
-    }
-
-    func engine(_ engine: Engine, didAdd track: RTCMediaStreamTrack, streams: [RTCMediaStream]) {
-
-        guard !streams.isEmpty else {
-            log("Received onTrack with no streams!", .warning)
-            return
-        }
-
-        let unpacked = streams[0].streamId.unpack()
-        let participantSid = unpacked.sid
-        var trackSid = unpacked.trackId
-        if trackSid == "" {
-            trackSid = track.trackId
-        }
-
-        let participant = _state.mutate { $0.getOrCreateRemoteParticipant(sid: participantSid, room: self) }
-
-        log("added media track from: \(participantSid), sid: \(trackSid)")
-
-        _ = retry(attempts: 10, delay: 0.2) { _, error in
-            // if error is invalidTrackState, retry
-            guard case TrackError.state = error else { return false }
-            return true
-        } _: {
-            participant.addSubscribedMediaTrack(rtcTrack: track, sid: trackSid)
-        }
-    }
-
-    func engine(_ engine: Engine, didRemove track: RTCMediaStreamTrack) {
-        // find the publication
-        guard let publication = _state.remoteParticipants.values.map({ $0._state.tracks.values }).joined()
-                .first(where: { $0.sid == track.trackId }) else { return }
-        publication.set(track: nil)
-    }
-
-    func engine(_ engine: Engine, didReceive userPacket: Livekit_UserPacket) {
-        // participant could be null if data broadcasted from server
-        let participant = _state.remoteParticipants[userPacket.participantSid]
-
-        engine.executeIfConnected { [weak self] in
-            guard let self = self else { return }
-
-            self.delegates.notify(label: { "room.didReceive data: \(userPacket.payload)" }) {
-                // deprecated
-                $0.room?(self, participant: participant, didReceive: userPacket.payload)
-                // new method with topic param
-                $0.room?(self, participant: participant, didReceiveData: userPacket.payload, topic: userPacket.topic)
-            }
-
-            if let participant = participant {
-                participant.delegates.notify(label: { "participant.didReceive data: \(userPacket.payload)" }) { [weak participant] (delegate) -> Void in
-                    guard let participant = participant else { return }
-                    // deprecated
-                    delegate.participant?(participant, didReceive: userPacket.payload)
-                    // new method with topic param
-                    delegate.participant?(participant, didReceiveData: userPacket.payload, topic: userPacket.topic)
-                }
-            }
-        }
-    }
-}
-
-=======
->>>>>>> 4bb2f469
+//<<<<<<< HEAD
+//// MARK: - SignalClientDelegate
+//
+//extension Room: SignalClientDelegate {
+//
+//    func signalClient(_ signalClient: SignalClient, didReceiveLeave canReconnect: Bool, reason: Livekit_DisconnectReason) -> Bool {
+//
+//        log("canReconnect: \(canReconnect), reason: \(reason)")
+//
+//        if canReconnect {
+//            // force .full for next reconnect
+//            engine._state.mutate { $0.nextPreferredReconnectMode = .full }
+//        } else {
+//            // server indicates it's not recoverable
+//            cleanUp(reason: reason.toLKType())
+//        }
+//
+//        return true
+//    }
+//
+//    func signalClient(_ signalClient: SignalClient, didUpdate trackSid: String, subscribedQualities: [Livekit_SubscribedQuality], subscribedCodecs: [Livekit_SubscribedCodec]) -> Bool {
+//
+//        func stringOf(qualities: [Livekit_SubscribedQuality]) -> String {
+//            qualities.map({ String(describing: $0) }).joined(separator: ", ")
+//        }
+//
+//        log("qualities: \(stringOf(qualities: subscribedQualities)), codecs: \(subscribedCodecs.map({ "\($0.codec)(\(stringOf(qualities: $0.qualities)))" }).joined(separator: ", "))")
+//
+//        guard let localParticipant = _state.localParticipant else { return true }
+//        localParticipant.onSubscribedQualitiesUpdate(trackSid: trackSid, subscribedQualities: subscribedQualities, subscribedCodecs: subscribedCodecs)
+//        return true
+//    }
+//
+//    func signalClient(_ signalClient: SignalClient, didReceive joinResponse: Livekit_JoinResponse) -> Bool {
+//
+//        log("server version: \(joinResponse.serverVersion), region: \(joinResponse.serverRegion)", .info)
+//
+//        _state.mutate {
+//            $0.sid = joinResponse.room.sid
+//            $0.name = joinResponse.room.name
+//            $0.metadata = joinResponse.room.metadata
+//            $0.serverVersion = joinResponse.serverVersion
+//            $0.serverRegion = joinResponse.serverRegion.isEmpty ? nil : joinResponse.serverRegion
+//            $0.isRecording = joinResponse.room.activeRecording
+//
+//            if joinResponse.hasParticipant {
+//                $0.localParticipant = LocalParticipant(from: joinResponse.participant, room: self)
+//            }
+//
+//            if !joinResponse.otherParticipants.isEmpty {
+//                for otherParticipant in joinResponse.otherParticipants {
+//                    $0.getOrCreateRemoteParticipant(sid: otherParticipant.sid, info: otherParticipant, room: self)
+//                }
+//            }
+//        }
+//
+//        return true
+//    }
+//
+//    func signalClient(_ signalClient: SignalClient, didUpdate room: Livekit_Room) -> Bool {
+//        _state.mutate {
+//            $0.metadata = room.metadata
+//            $0.isRecording = room.activeRecording
+//            $0.maxParticipants = Int(room.maxParticipants)
+//            $0.numParticipants = Int(room.numParticipants)
+//            $0.numPublishers = Int(room.numPublishers)
+//        }
+//        return true
+//    }
+//
+//    func signalClient(_ signalClient: SignalClient, didUpdate speakers: [Livekit_SpeakerInfo]) -> Bool {
+//        log("speakers: \(speakers)", .trace)
+//
+//        let activeSpeakers = _state.mutate { state -> [Participant] in
+//
+//            var lastSpeakers = state.activeSpeakers.reduce(into: [Sid: Participant]()) { $0[$1.sid] = $1 }
+//            for speaker in speakers {
+//
+//                guard let participant = speaker.sid == state.localParticipant?.sid ? state.localParticipant : state.remoteParticipants[speaker.sid] else {
+//                    continue
+//                }
+//
+//                participant._state.mutate {
+//                    $0.audioLevel = speaker.level
+//                    $0.isSpeaking = speaker.active
+//                }
+//
+//                if speaker.active {
+//                    lastSpeakers[speaker.sid] = participant
+//                } else {
+//                    lastSpeakers.removeValue(forKey: speaker.sid)
+//                }
+//            }
+//
+//            state.activeSpeakers = lastSpeakers.values.sorted(by: { $1.audioLevel > $0.audioLevel })
+//
+//            return state.activeSpeakers
+//        }
+//
+//        engine.executeIfConnected { [weak self] in
+//            guard let self = self else { return }
+//
+//            self.delegates.notify(label: { "room.didUpdate speakers: \(speakers)" }) {
+//                $0.room?(self, didUpdate: activeSpeakers)
+//            }
+//        }
+//
+//        return true
+//    }
+//
+//    func signalClient(_ signalClient: SignalClient, didUpdate connectionQuality: [Livekit_ConnectionQualityInfo]) -> Bool {
+//        log("connectionQuality: \(connectionQuality)", .trace)
+//
+//        for entry in connectionQuality {
+//            if let localParticipant = _state.localParticipant,
+//               entry.participantSid == localParticipant.sid {
+//                // update for LocalParticipant
+//                localParticipant._state.mutate { $0.connectionQuality = entry.quality.toLKType() }
+//            } else if let participant = _state.remoteParticipants[entry.participantSid] {
+//                // udpate for RemoteParticipant
+//                participant._state.mutate { $0.connectionQuality = entry.quality.toLKType() }
+//            }
+//        }
+//
+//        return true
+//    }
+//
+//    func signalClient(_ signalClient: SignalClient, didUpdateRemoteMute trackSid: String, muted: Bool) -> Bool {
+//        log("trackSid: \(trackSid) muted: \(muted)")
+//
+//        guard let publication = _state.localParticipant?._state.tracks[trackSid] as? LocalTrackPublication else {
+//            // publication was not found but the delegate was handled
+//            return true
+//        }
+//
+//        if muted {
+//            publication.mute()
+//        } else {
+//            publication.unmute()
+//        }
+//
+//        return true
+//    }
+//
+//    func signalClient(_ signalClient: SignalClient, didUpdate subscriptionPermission: Livekit_SubscriptionPermissionUpdate) -> Bool {
+//
+//        log("did update subscriptionPermission: \(subscriptionPermission)")
+//
+//        guard let participant = _state.remoteParticipants[subscriptionPermission.participantSid],
+//              let publication = participant.getTrackPublication(sid: subscriptionPermission.trackSid) else {
+//            return true
+//        }
+//
+//        publication.set(subscriptionAllowed: subscriptionPermission.allowed)
+//
+//        return true
+//    }
+//
+//    func signalClient(_ signalClient: SignalClient, didUpdate trackStates: [Livekit_StreamStateInfo]) -> Bool {
+//
+//        log("did update trackStates: \(trackStates.map { "(\($0.trackSid): \(String(describing: $0.state)))" }.joined(separator: ", "))")
+//
+//        for update in trackStates {
+//            // Try to find RemoteParticipant
+//            guard let participant = _state.remoteParticipants[update.participantSid] else { continue }
+//            // Try to find RemoteTrackPublication
+//            guard let trackPublication = participant._state.tracks[update.trackSid] as? RemoteTrackPublication else { continue }
+//            // Update streamState (and notify)
+//            trackPublication._state.mutate { $0.streamState = update.state.toLKType() }
+//        }
+//
+//        return true
+//    }
+//
+//    func signalClient(_ signalClient: SignalClient, didUpdate participants: [Livekit_ParticipantInfo]) -> Bool {
+//        log("participants: \(participants)")
+//
+//        var disconnectedParticipants = [Sid]()
+//        var newParticipants = [RemoteParticipant]()
+//
+//        _state.mutate {
+//
+//            for info in participants {
+//
+//                if info.sid == $0.localParticipant?.sid {
+//                    $0.localParticipant?.updateFromInfo(info: info)
+//                    continue
+//                }
+//
+//                if info.state == .disconnected {
+//                    // when it's disconnected, send updates
+//                    disconnectedParticipants.append(info.sid)
+//                } else {
+//
+//                    let isNewParticipant = $0.remoteParticipants[info.sid] == nil
+//                    let participant = $0.getOrCreateRemoteParticipant(sid: info.sid, info: info, room: self)
+//
+//                    if isNewParticipant {
+//                        newParticipants.append(participant)
+//                    } else {
+//                        participant.updateFromInfo(info: info)
+//                    }
+//                }
+//            }
+//        }
+//
+//        for sid in disconnectedParticipants {
+//            onParticipantDisconnect(sid: sid)
+//        }
+//
+//        for participant in newParticipants {
+//
+//            engine.executeIfConnected { [weak self] in
+//                guard let self = self else { return }
+//
+//                self.delegates.notify(label: { "room.participantDidJoin participant: \(participant)" }) {
+//                    $0.room?(self, participantDidJoin: participant)
+//                }
+//            }
+//        }
+//
+//        return true
+//    }
+//
+//    func signalClient(_ signalClient: SignalClient, didUnpublish localTrack: Livekit_TrackUnpublishedResponse) -> Bool {
+//        log()
+//
+//        guard let localParticipant = localParticipant,
+//              let publication = localParticipant._state.tracks[localTrack.trackSid] as? LocalTrackPublication else {
+//            log("track publication not found", .warning)
+//            return true
+//        }
+//
+//        localParticipant.unpublish(publication: publication).then(on: queue) { [weak self] _ in
+//            self?.log("unpublished track(\(localTrack.trackSid)")
+//        }.catch(on: queue) { [weak self] error in
+//            self?.log("failed to unpublish track(\(localTrack.trackSid), error: \(error)", .warning)
+//        }
+//
+//        return true
+//    }
+//}
+//
+//// MARK: - EngineDelegate
+//
+//extension Room: EngineDelegate {
+//
+//    func engine(_ engine: Engine, didUpdate dataChannel: RTCDataChannel, state: RTCDataChannelState) {
+//        //
+//    }
+//
+//    func engine(_ engine: Engine, didMutate state: Engine.State, oldState: Engine.State) {
+//
+//        if state.connectionState != oldState.connectionState {
+//            // connectionState did update
+//
+//            // only if quick-reconnect
+//            if case .connected = state.connectionState, case .quick = state.reconnectMode {
+//
+//                resetTrackSettings()
+//            }
+//
+//            // re-send track permissions
+//            if case .connected = state.connectionState, let localParticipant = localParticipant {
+//                localParticipant.sendTrackSubscriptionPermissions().catch(on: queue) { error in
+//                    self.log("Failed to send track subscription permissions, error: \(error)", .error)
+//                }
+//            }
+//
+//            delegates.notify(label: { "room.didUpdate connectionState: \(state.connectionState) oldValue: \(oldState.connectionState)" }) {
+//                // Objective-C support
+//                $0.room?(self, didUpdate: state.connectionState.toObjCType(), oldValue: oldState.connectionState.toObjCType())
+//                // Swift only
+//                if let delegateSwift = $0 as? RoomDelegate {
+//                    delegateSwift.room(self, didUpdate: state.connectionState, oldValue: oldState.connectionState)
+//                }
+//            }
+//        }
+//
+//        if state.connectionState.isReconnecting && state.reconnectMode == .full && oldState.reconnectMode != .full {
+//            // started full reconnect
+//            cleanUpParticipants(notify: true)
+//        }
+//
+//        // Notify change when engine's state mutates
+//        Task.detached { @MainActor in
+//            self.objectWillChange.send()
+//        }
+//    }
+//
+//    func engine(_ engine: Engine, didGenerate trackStats: [TrackStats], target: Livekit_SignalTarget) {
+//
+//        let allParticipants = ([[localParticipant],
+//                                _state.remoteParticipants.map { $0.value }] as [[Participant?]])
+//            .joined()
+//            .compactMap { $0 }
+//
+//        let allTracks = allParticipants.map { $0._state.tracks.values.map { $0.track } }.joined()
+//            .compactMap { $0 }
+//
+//        // this relies on the last stat entry being the latest
+//        for track in allTracks {
+//            if let stats = trackStats.last(where: { $0.trackId == track.mediaTrack.trackId }) {
+//                track.set(stats: stats)
+//            }
+//        }
+//    }
+//
+//    func engine(_ engine: Engine, didUpdate speakers: [Livekit_SpeakerInfo]) {
+//
+//        let activeSpeakers = _state.mutate { state -> [Participant] in
+//
+//            var activeSpeakers: [Participant] = []
+//            var seenSids = [String: Bool]()
+//            for speaker in speakers {
+//                seenSids[speaker.sid] = true
+//                if let localParticipant = state.localParticipant,
+//                   speaker.sid == localParticipant.sid {
+//                    localParticipant._state.mutate {
+//                        $0.audioLevel = speaker.level
+//                        $0.isSpeaking = true
+//                    }
+//                    activeSpeakers.append(localParticipant)
+//                } else {
+//                    if let participant = state.remoteParticipants[speaker.sid] {
+//                        participant._state.mutate {
+//                            $0.audioLevel = speaker.level
+//                            $0.isSpeaking = true
+//                        }
+//                        activeSpeakers.append(participant)
+//                    }
+//                }
+//            }
+//
+//            if let localParticipant = state.localParticipant, seenSids[localParticipant.sid] == nil {
+//                localParticipant._state.mutate {
+//                    $0.audioLevel = 0.0
+//                    $0.isSpeaking = false
+//                }
+//            }
+//
+//            for participant in state.remoteParticipants.values {
+//                if seenSids[participant.sid] == nil {
+//                    participant._state.mutate {
+//                        $0.audioLevel = 0.0
+//                        $0.isSpeaking = false
+//                    }
+//                }
+//            }
+//
+//            return activeSpeakers
+//        }
+//
+//        engine.executeIfConnected { [weak self] in
+//            guard let self = self else { return }
+//
+//            self.delegates.notify(label: { "room.didUpdate speakers: \(activeSpeakers)" }) {
+//                $0.room?(self, didUpdate: activeSpeakers)
+//            }
+//        }
+//    }
+//
+//    func engine(_ engine: Engine, didAdd track: RTCMediaStreamTrack, streams: [RTCMediaStream]) {
+//
+//        guard !streams.isEmpty else {
+//            log("Received onTrack with no streams!", .warning)
+//            return
+//        }
+//
+//        let unpacked = streams[0].streamId.unpack()
+//        let participantSid = unpacked.sid
+//        var trackSid = unpacked.trackId
+//        if trackSid == "" {
+//            trackSid = track.trackId
+//        }
+//
+//        let participant = _state.mutate { $0.getOrCreateRemoteParticipant(sid: participantSid, room: self) }
+//
+//        log("added media track from: \(participantSid), sid: \(trackSid)")
+//
+//        _ = retry(attempts: 10, delay: 0.2) { _, error in
+//            // if error is invalidTrackState, retry
+//            guard case TrackError.state = error else { return false }
+//            return true
+//        } _: {
+//            participant.addSubscribedMediaTrack(rtcTrack: track, sid: trackSid)
+//        }
+//    }
+//
+//    func engine(_ engine: Engine, didRemove track: RTCMediaStreamTrack) {
+//        // find the publication
+//        guard let publication = _state.remoteParticipants.values.map({ $0._state.tracks.values }).joined()
+//                .first(where: { $0.sid == track.trackId }) else { return }
+//        publication.set(track: nil)
+//    }
+//
+//    func engine(_ engine: Engine, didReceive userPacket: Livekit_UserPacket) {
+//        // participant could be null if data broadcasted from server
+//        let participant = _state.remoteParticipants[userPacket.participantSid]
+//
+//        engine.executeIfConnected { [weak self] in
+//            guard let self = self else { return }
+//
+//            self.delegates.notify(label: { "room.didReceive data: \(userPacket.payload)" }) {
+//                // deprecated
+//                $0.room?(self, participant: participant, didReceive: userPacket.payload)
+//                // new method with topic param
+//                $0.room?(self, participant: participant, didReceiveData: userPacket.payload, topic: userPacket.topic)
+//            }
+//
+//            if let participant = participant {
+//                participant.delegates.notify(label: { "participant.didReceive data: \(userPacket.payload)" }) { [weak participant] (delegate) -> Void in
+//                    guard let participant = participant else { return }
+//                    // deprecated
+//                    delegate.participant?(participant, didReceive: userPacket.payload)
+//                    // new method with topic param
+//                    delegate.participant?(participant, didReceiveData: userPacket.payload, topic: userPacket.topic)
+//                }
+//            }
+//        }
+//    }
+//}
+//
+//=======
+//>>>>>>> main
 // MARK: - AppStateDelegate
 
 extension Room: AppStateDelegate {
