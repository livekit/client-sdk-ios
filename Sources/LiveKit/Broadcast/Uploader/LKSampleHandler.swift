--- conflicted
+++ resolved
@@ -59,11 +59,8 @@
 
     override public func broadcastPaused() {
         // User has requested to pause the broadcast. Samples will stop being delivered.
-<<<<<<< HEAD
         DarwinNotificationCenter.shared.postNotification(.broadcastStopped)
         clientConnection?.close()
-=======
->>>>>>> 0965edc6
     }
 
     override public func broadcastResumed() {
