--- conflicted
+++ resolved
@@ -57,7 +57,6 @@
         openConnection()
     }
 
-<<<<<<< HEAD
     override public func broadcastPaused() {
         // User has requested to pause the broadcast. Samples will stop being delivered.
         DarwinNotificationCenter.shared.postNotification(.broadcastStopped)
@@ -68,8 +67,6 @@
         // User has requested to resume the broadcast. Samples delivery will resume.
     }
 
-=======
->>>>>>> 210f332c
     override public func broadcastFinished() {
         // User has requested to finish the broadcast.
         DarwinNotificationCenter.shared.postNotification(.broadcastStopped)
