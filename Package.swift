// swift-tools-version:5.3
// The swift-tools-version declares the minimum version of Swift required to build this package.

import PackageDescription

let package = Package(
    name: "LiveKit",
    platforms: [
        .iOS(.v13),
        .macOS(.v10_15)
    ],
    products: [
        // Products define the executables and libraries a package produces, and make them visible to other packages.
        .library(
            name: "LiveKit",
            targets: ["LiveKit"]
        )
    ],
    dependencies: [
<<<<<<< HEAD
=======
        .package(name: "WebRTC", url: "https://github.com/webrtc-sdk/Specs.git", .exact("97.4692.05")),
>>>>>>> 27fa5913
        .package(name: "SwiftProtobuf", url: "https://github.com/apple/swift-protobuf.git", .upToNextMajor(from: "1.18.0")),
        .package(name: "Promises", url: "https://github.com/google/promises.git", .upToNextMajor(from: "2.0.0")),
        .package(url: "https://github.com/apple/swift-log.git", .upToNextMajor(from: "1.4.2")),
        .package(url: "https://github.com/apple/swift-collections.git", .upToNextMajor(from: "1.0.1"))
    ],
    targets: [
        .binaryTarget(name: "WebRTC", path: "WebRTC.xcframework"),
        .target(
            name: "LiveKit",
            dependencies: [
                "WebRTC", "SwiftProtobuf", "Promises",
                .product(name: "Logging", package: "swift-log"),
                .product(name: "Collections", package: "swift-collections")
            ],
            path: "Sources",
            swiftSettings: [
                // Compiler flags used to completely remove code for specific features to isolate issues.
                // Not defining the flag will turn off the feature.
                .define("LK_USING_CUSTOM_WEBRTC_BUILD"),
                .define("LK_COMPUTE_VIDEO_SENDER_PARAMETERS")
            ]
        ),
        .testTarget(
            name: "LiveKitTests",
            dependencies: ["LiveKit"]
        )
    ]
)<|MERGE_RESOLUTION|>--- conflicted
+++ resolved
@@ -17,10 +17,6 @@
         )
     ],
     dependencies: [
-<<<<<<< HEAD
-=======
-        .package(name: "WebRTC", url: "https://github.com/webrtc-sdk/Specs.git", .exact("97.4692.05")),
->>>>>>> 27fa5913
         .package(name: "SwiftProtobuf", url: "https://github.com/apple/swift-protobuf.git", .upToNextMajor(from: "1.18.0")),
         .package(name: "Promises", url: "https://github.com/google/promises.git", .upToNextMajor(from: "2.0.0")),
         .package(url: "https://github.com/apple/swift-log.git", .upToNextMajor(from: "1.4.2")),
