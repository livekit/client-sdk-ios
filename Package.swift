// swift-tools-version:5.3
// The swift-tools-version declares the minimum version of Swift required to build this package.

import PackageDescription

let package = Package(
    name: "LiveKit",
    platforms: [
        .iOS(.v13),
        .macOS(.v10_15)
    ],
    products: [
        // Products define the executables and libraries a package produces, and make them visible to other packages.
        .library(
            name: "LiveKit",
            targets: ["LiveKit"]
        )
    ],
    dependencies: [
<<<<<<< HEAD
=======
        .package(name: "WebRTC", url: "https://github.com/webrtc-sdk/Specs.git", .exact("104.5112.09")),
>>>>>>> 39c84425
        .package(name: "SwiftProtobuf", url: "https://github.com/apple/swift-protobuf.git", .upToNextMajor(from: "1.20.2")),
        .package(name: "Promises", url: "https://github.com/google/promises.git", .upToNextMajor(from: "2.0.0")),
        .package(url: "https://github.com/apple/swift-log.git", .upToNextMajor(from: "1.4.4"))
    ],
    targets: [
        .binaryTarget(name: "WebRTC", path: "WebRTC.xcframework"),
        .systemLibrary(name: "CHeaders"),
        .target(
            name: "LiveKit",
            dependencies: [
                .target(name: "CHeaders"),
                "WebRTC", "SwiftProtobuf", "Promises",
                .product(name: "Logging", package: "swift-log"),
            ],
            path: "Sources",
            swiftSettings: [
                // Compiler flags used to completely remove code for specific features to isolate issues.
                // Not defining the flag will turn off the feature.
                .define("LK_USING_CUSTOM_WEBRTC_BUILD")
            ]
        ),
        .testTarget(
            name: "LiveKitTests",
            dependencies: ["LiveKit"]
        )
    ]
)<|MERGE_RESOLUTION|>--- conflicted
+++ resolved
@@ -17,16 +17,12 @@
         )
     ],
     dependencies: [
-<<<<<<< HEAD
-=======
         .package(name: "WebRTC", url: "https://github.com/webrtc-sdk/Specs.git", .exact("104.5112.09")),
->>>>>>> 39c84425
         .package(name: "SwiftProtobuf", url: "https://github.com/apple/swift-protobuf.git", .upToNextMajor(from: "1.20.2")),
         .package(name: "Promises", url: "https://github.com/google/promises.git", .upToNextMajor(from: "2.0.0")),
         .package(url: "https://github.com/apple/swift-log.git", .upToNextMajor(from: "1.4.4"))
     ],
     targets: [
-        .binaryTarget(name: "WebRTC", path: "WebRTC.xcframework"),
         .systemLibrary(name: "CHeaders"),
         .target(
             name: "LiveKit",
