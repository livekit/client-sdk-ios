name: Testing Matrix

on:
  workflow_dispatch:
  push:
    branches: [main]
  pull_request:
    branches: [main]

concurrency:
  group: ${{ github.workflow }}-${{ github.event.pull_request.number || github.ref }}
  cancel-in-progress: true

jobs:
  run_all_tests:
    strategy:
      fail-fast: false
      matrix:
        xcode-version: [14.2, 15.2]
        destination:
          [
            "platform=iOS Simulator,OS=17.2,name=iPhone 14 Pro",
            "platform=macOS",
            "platform=macOS,variant=Mac Catalyst",
          ]

    runs-on: macos-13
    timeout-minutes: 30

    steps:
      - uses: actions/checkout@v4

      - name: Install LiveKit Server
        run: brew install livekit

      - name: Run LiveKit Server
        run: livekit-server --dev &

      - uses: maxim-lobanov/setup-xcode@v1
        with:
          xcode-version: ${{ matrix.xcode-version }}

      - name: Xcode Version
        run: xcodebuild -version

      - name: Show SDKs
        run: xcodebuild -showsdks

      - name: Download iOS platforms
        run: xcodebuild -downloadPlatform iOS

      # TODO: Add step to install iOS 13
      # - name: Install iOS 13
      #   run: xcversion simulators --install='iOS 13.0'

      # - name: Download iOS platforms
      #   run: xcodebuild -downloadPlatform iOS

      - name: Show Destinations
        run: xcodebuild -scheme LiveKit -showdestinations

      - name: Run All Tests
<<<<<<< HEAD
        run: xcodebuild test -scheme LiveKit -destination '${{ matrix.destination }}' ENABLE_HARDENED_RUNTIME=NO
=======
        run: xcodebuild test -scheme LiveKit -destination '${{ matrix.destination }}' -parallel-testing-enabled YES
>>>>>>> 14f0a8bb
<|MERGE_RESOLUTION|>--- conflicted
+++ resolved
@@ -60,8 +60,4 @@
         run: xcodebuild -scheme LiveKit -showdestinations
 
       - name: Run All Tests
-<<<<<<< HEAD
-        run: xcodebuild test -scheme LiveKit -destination '${{ matrix.destination }}' ENABLE_HARDENED_RUNTIME=NO
-=======
-        run: xcodebuild test -scheme LiveKit -destination '${{ matrix.destination }}' -parallel-testing-enabled YES
->>>>>>> 14f0a8bb
+        run: xcodebuild test -scheme LiveKit -destination '${{ matrix.destination }}' -parallel-testing-enabled YES ENABLE_HARDENED_RUNTIME=NO